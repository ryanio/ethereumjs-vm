{
  "name": "ethereumjs-client",
  "version": "0.0.6",
  "description": "EthereumJS client implementation",
  "main": "dist/lib/index.js",
  "types": "dist/lib/index.d.ts",
  "browser": "dist/bundle.js",
  "bin": {
    "ethereumjs": "bin/cli.js"
  },
  "files": [
    "bin",
    "dist"
  ],
  "scripts": {
    "build": "npm run build:node && npm run build:browser",
    "build:node": "tsc -p ./tsconfig.prod.json",
    "build:browser": "tsc -p ./tsconfig.browser.json && npm run bundle && rm -rf dist.browser",
    "bundle": "webpack",
    "client:start": "tsc -p tsconfig.prod.json && node dist/bin/cli.js",
    "coverage": "nyc npm run coverage:test && nyc report --reporter=lcov",
    "coverage:test": "tape -r ts-node/register 'test/!(integration)/**/*.ts' 'test/integration/**/*.ts'",
    "docs:build": "typedoc --tsconfig tsconfig.prod.json",
    "lint": "ethereumjs-config-lint",
    "lint:fix": "ethereumjs-config-lint-fix",
    "tape": "ts-node node_modules/tape/bin/tape",
    "test": "npm run test:unit && npm run test:integration",
<<<<<<< HEAD
    "test:unit": "ts-node node_modules/tape/bin/tape 'test/{!(integration)/**/*.ts,logger.ts}'",
    "test:integration": "ts-node node_modules/tape/bin/tape 'test/integration/**/*.ts'",
=======
    "test:unit": "npm run tape -- 'test/!(integration)/**/*.ts'",
    "test:integration": "npm run tape -- 'test/integration/**/*.ts'",
>>>>>>> d7253ab1
    "test:browser": "karma start karma.conf.js"
  },
  "husky": {
    "hooks": {
      "pre-push": "npm run lint"
    }
  },
  "repository": {
    "type": "git",
    "url": "git+https://github.com/ethereumjs/ethereumjs-client.git"
  },
  "keywords": [
    "ethereum",
    "ethereumjs",
    "client",
    "blockchain",
    "light",
    "fast"
  ],
  "engines": {
    "node": ">=8.0.0"
  },
  "author": "Vinay Pulim (v@pulim.com)",
  "license": "MPL-2.0",
  "bugs": {
    "url": "https://github.com/ethereumjs/ethereumjs-client/issues"
  },
  "homepage": "https://github.com/ethereumjs/ethereumjs-client#readme",
  "dependencies": {
    "@ethereumjs/block": "^3.0.0-beta.1",
    "@ethereumjs/blockchain": "^5.0.0-beta.1",
    "@ethereumjs/common": "^2.0.0-beta.1",
    "chalk": "^2.4.1",
    "ethereumjs-devp2p": "^3.0.3",
    "ethereumjs-util": "^7.0.7",
    "fs-extra": "^7.0.1",
    "jayson": "^2.0.6",
    "level": "^6.0.1",
    "libp2p": "^0.24.4",
    "libp2p-bootstrap": "^0.9.3",
    "libp2p-kad-dht": "^0.14.5",
    "libp2p-mplex": "^0.8.2",
    "libp2p-secio": "^0.11.1",
    "libp2p-tcp": "^0.13.0",
    "libp2p-websockets": "^0.12.0",
    "merkle-patricia-tree": "^4.0.0",
    "peer-id": "^0.12.2",
    "peer-info": "^0.15.1",
    "pull-catch": "^1.0.0",
    "pull-pushable": "^2.2.0",
    "pull-stream": "^3.6.9",
    "qheap": "^1.4.0",
    "rlp": "^2.0.0",
    "util-promisify": "^2.1.0",
    "winston": "3.3.3",
    "yargs": "^13.2.1"
  },
  "devDependencies": {
    "@babel/plugin-transform-spread": "^7.10.1",
    "@ethereumjs/config-coverage": "^2.0.0",
    "@ethereumjs/config-typescript": "^2.0.0",
    "@ethereumjs/eslint-config-defaults": "^2.0.0",
    "@polkadot/ts": "^0.3.48",
    "@types/node": "^14.11.5",
    "@types/tape": "^4.13.0",
    "@types/tape-catch": "^1.0.0",
    "file-replace-loader": "^1.2.0",
    "husky": "^2.1.0",
    "json-to-markdown": "^1.0.4",
    "karma": "^5.0.9",
    "karma-chrome-launcher": "^3.1.0",
    "karma-firefox-launcher": "^1.3.0",
    "karma-tap": "^4.2.0",
    "karma-typescript": "^5.0.3",
    "nyc": "^14.1.1",
    "pino": "^5.8.0",
    "pino-pretty": "^2.2.2",
    "pull-pair": "^1.1.0",
    "supertest": "^3.1.0",
    "tape": "~4.10.1",
    "tape-catch": "~1.0.6",
    "testdouble": "^3.8.2",
    "testdouble-timers": "^0.1.1",
    "tmp": "~0.0.33",
    "ts-loader": "^7.0.5",
    "ts-node": "^8.10.2",
    "typedoc": "next",
    "typedoc-plugin-markdown": "^2.3.1",
    "typescript": "^3.9.5",
    "webpack": "^4.43.0",
    "webpack-cli": "^3.3.11"
  }
}<|MERGE_RESOLUTION|>--- conflicted
+++ resolved
@@ -25,13 +25,8 @@
     "lint:fix": "ethereumjs-config-lint-fix",
     "tape": "ts-node node_modules/tape/bin/tape",
     "test": "npm run test:unit && npm run test:integration",
-<<<<<<< HEAD
-    "test:unit": "ts-node node_modules/tape/bin/tape 'test/{!(integration)/**/*.ts,logger.ts}'",
-    "test:integration": "ts-node node_modules/tape/bin/tape 'test/integration/**/*.ts'",
-=======
     "test:unit": "npm run tape -- 'test/!(integration)/**/*.ts'",
     "test:integration": "npm run tape -- 'test/integration/**/*.ts'",
->>>>>>> d7253ab1
     "test:browser": "karma start karma.conf.js"
   },
   "husky": {
