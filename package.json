--- conflicted
+++ resolved
@@ -54,12 +54,8 @@
     "browserify": "^16.2.3",
     "coveralls": "^3.0.0",
     "documentation": "^8.1.2",
-<<<<<<< HEAD
     "ethereumjs-blockchain": "^3.4.0",
-    "ethereumjs-testing": "git+https://github.com/whymarrh/ethereumjs-testing.git#46c906bbf68a319640d50328fd50870d66777cc7",
-=======
-    "ethereumjs-testing": "git+https://github.com/ethereumjs/ethereumjs-testing.git#v1.2.7",
->>>>>>> f466dcdd
+    "ethereumjs-testing": "git+https://github.com/ethereumjs/ethereumjs-testing.git#master",
     "ethereumjs-tx": "1.3.7",
     "karma": "^4.0.1",
     "karma-browserify": "^6.0.0",
